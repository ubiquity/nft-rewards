--- conflicted
+++ resolved
@@ -558,7 +558,12 @@
         assertFalse(nftReward.paused());
     }
 
-<<<<<<< HEAD
+    function testSetMinter_ShouldRevert_IfMinterIsZeroAddress() public {
+        vm.prank(owner);
+        vm.expectRevert("Minter cannot be zero address");
+        nftReward.setMinter(address(0));
+    }
+
     function testInvalidateNonce_ShouldInvalidateNonce() public {
         // prepare arbitrary data keys
         bytes32[] memory keys = new bytes32[](1);
@@ -649,11 +654,5 @@
         assertEq(nftReward.ownerOf(tokenId), user1);
         assertEq(nftReward.tokenIdCounter(), 1);
         assertEq(nftReward.tokenData(0, keccak256("GITHUB_ORGANIZATION_NAME")), "ubiquity");
-=======
-    function testSetMinter_ShouldRevert_IfMinterIsZeroAddress() public {
-        vm.prank(owner);
-        vm.expectRevert("Minter cannot be zero address");
-        nftReward.setMinter(address(0));
->>>>>>> 04299143
     }
 }