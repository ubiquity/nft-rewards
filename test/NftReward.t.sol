--- conflicted
+++ resolved
@@ -558,15 +558,12 @@
         assertFalse(nftReward.paused());
     }
 
-<<<<<<< HEAD
     function testSetMinter_ShouldRevert_IfMinterIsZeroAddress() public {
         vm.prank(owner);
         vm.expectRevert("Minter cannot be zero address");
         nftReward.setMinter(address(0));
     }
 
-=======
->>>>>>> 5d4157b9
     function testInvalidateNonce_ShouldInvalidateNonce() public {
         // prepare arbitrary data keys
         bytes32[] memory keys = new bytes32[](1);
@@ -658,4 +655,96 @@
         assertEq(nftReward.tokenIdCounter(), 1);
         assertEq(nftReward.tokenData(0, keccak256("GITHUB_ORGANIZATION_NAME")), "ubiquity");
     }
+
+    function testInvalidateNonce_ShouldInvalidateNonce() public {
+        // prepare arbitrary data keys
+        bytes32[] memory keys = new bytes32[](1);
+        keys[0] = keccak256("GITHUB_ORGANIZATION_NAME"); 
+        // prepare arbitrary data values
+        string[] memory values = new string[](1);
+        values[0] = "ubiquity";
+        // prepare mint request
+        NftReward.MintRequest memory mintRequest = NftReward.MintRequest({
+            beneficiary: user1,
+            deadline: block.timestamp + 1,
+            keys: keys,
+            nonce: 1,
+            values: values
+        });
+        // get mint request digest which should be signed
+        bytes32 digest = nftReward.getMintRequestDigest(mintRequest);
+        // minter signs mint request digest
+        (uint8 v, bytes32 r, bytes32 s) = vm.sign(minterPrivateKey, digest);
+        // get minter's signature
+        bytes memory signature = abi.encodePacked(r, s, v);
+
+        uint tokenId = 0;
+
+        // before
+        vm.expectRevert();
+        nftReward.ownerOf(tokenId);
+        assertEq(nftReward.nonceRedeemed(1), false);
+        assertEq(nftReward.tokenDataKeyExists(keccak256("GITHUB_ORGANIZATION_NAME")), false);
+
+        // owner invalidates
+        vm.prank(owner);
+        nftReward.invalidateNonce(1);
+
+        // user try to mint
+        vm.prank(user1);
+        vm.expectRevert("Already minted");
+        nftReward.safeMint(mintRequest, signature);
+
+        // after
+        assertEq(nftReward.nonceRedeemed(1), true);
+        assertEq(nftReward.tokenIdCounter(), 0);
+    }
+
+    function testRequireInvalidateNonce_ShouldRevert_IfNonceIsRedeemed() public {
+        // prepare arbitrary data keys
+        bytes32[] memory keys = new bytes32[](1);
+        keys[0] = keccak256("GITHUB_ORGANIZATION_NAME"); 
+        // prepare arbitrary data values
+        string[] memory values = new string[](1);
+        values[0] = "ubiquity";
+        // prepare mint request
+        NftReward.MintRequest memory mintRequest = NftReward.MintRequest({
+            beneficiary: user1,
+            deadline: block.timestamp + 1,
+            keys: keys,
+            nonce: 1,
+            values: values
+        });
+        // get mint request digest which should be signed
+        bytes32 digest = nftReward.getMintRequestDigest(mintRequest);
+        // minter signs mint request digest
+        (uint8 v, bytes32 r, bytes32 s) = vm.sign(minterPrivateKey, digest);
+        // get minter's signature
+        bytes memory signature = abi.encodePacked(r, s, v);
+
+        uint tokenId = 0;
+
+        // before
+        vm.expectRevert();
+        nftReward.ownerOf(tokenId);
+        assertEq(nftReward.nonceRedeemed(1), false);
+        assertEq(nftReward.tokenDataKeyExists(keccak256("GITHUB_ORGANIZATION_NAME")), false);
+
+        // user1 mints
+        vm.prank(user1);
+        nftReward.safeMint(mintRequest, signature);
+
+        // owner try to invalidate
+        vm.prank(owner);
+        vm.expectRevert("Already minted");
+        nftReward.invalidateNonce(1);
+
+        // after
+        assertEq(nftReward.nonceRedeemed(1), true);
+        assertEq(nftReward.tokenDataKeys(0), keccak256("GITHUB_ORGANIZATION_NAME"));
+        assertEq(nftReward.tokenDataKeyExists(keccak256("GITHUB_ORGANIZATION_NAME")), true);
+        assertEq(nftReward.ownerOf(tokenId), user1);
+        assertEq(nftReward.tokenIdCounter(), 1);
+        assertEq(nftReward.tokenData(0, keccak256("GITHUB_ORGANIZATION_NAME")), "ubiquity");
+    }
 }